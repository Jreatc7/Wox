﻿using NLog;
using NLog.Config;
using NLog.Targets;
using System;
using System.Diagnostics;
using System.IO;
using System.Runtime.CompilerServices;
using System.Security;
using Wox.Infrastructure;

namespace Wox.Plugin.Program.Logger
{
    /// <summary>
    /// The Program plugin has seen many issues recorded in the Wox repo related to various loading of Windows programs.
    /// This is a dedicated logger for this Program plugin with the aim to output a more friendlier message and clearer
    /// log that will allow debugging to be quicker and easier.
    /// </summary>
    internal static class ProgramLogger
    {
        public const string DirectoryName = "Logs";

        static ProgramLogger()
        {
            var path = Path.Combine(Constant.DataDirectory, DirectoryName, Constant.Version);
            if (!Directory.Exists(path))
            {
                Directory.CreateDirectory(path);
            }

            var configuration = new LoggingConfiguration();
            var target = new FileTarget();
            configuration.AddTarget("file", target);
            target.FileName = path.Replace(@"\", "/") + "/${shortdate}.txt";
#if DEBUG
            var rule = new LoggingRule("*", LogLevel.Debug, target);
#else
            var rule = new LoggingRule("*", LogLevel.Error, target);
#endif
            configuration.LoggingRules.Add(rule);
            LogManager.Configuration = configuration;
        }

<<<<<<< HEAD
=======
        /// <summary>
        /// Please follow exception format, there are four parts to an error message that need to be specified:
        /// |class name|calling method name|loading program path|user friendly message that explains the error
        /// => Example: |Win32|LnkProgram|c:\..\chrome.exe|Permission denied on directory, but Wox should continue
        /// </summary>
>>>>>>> 8edebb9f
        [MethodImpl(MethodImplOptions.Synchronized)]
        internal static void LogException(string classname, string callingMethodName, string loadingProgramPath,
            string interpretationMessage, Exception e)
        {
            Debug.WriteLine($"ERROR{classname}|{callingMethodName}|{loadingProgramPath}|{interpretationMessage}");

            var logger = LogManager.GetLogger("");

            var innerExceptionNumber = 1;

            var possibleResolution = "Not yet known";
            var errorStatus = "UNKNOWN";

            logger.Error("------------- BEGIN Wox.Plugin.Program exception -------------");

            do
            {
                if (IsKnownWinProgramError(e, callingMethodName) || IsKnownUWPProgramError(e, callingMethodName))
                {
                    possibleResolution = "Can be ignored and Wox should still continue, however the program may not be loaded";
                    errorStatus = "KNOWN";
                }

                var calledMethod = e.TargetSite != null ? e.TargetSite.ToString() : e.StackTrace;

                calledMethod = string.IsNullOrEmpty(calledMethod) ? "Not available" : calledMethod;

                logger.Error($"\nException full name: {e.GetType().FullName}"
                             + $"\nError status: {errorStatus}"
                             + $"\nClass name: {classname}"
                             + $"\nCalling method: {callingMethodName}"
                             + $"\nProgram path: {loadingProgramPath}"
                             + $"\nInnerException number: {innerExceptionNumber}"
                             + $"\nException message: {e.Message}"
                             + $"\nException error type: HResult {e.HResult}"
                             + $"\nException thrown in called method: {calledMethod}"
                             + $"\nPossible interpretation of the error: {interpretationMessage}"
                             + $"\nPossible resolution: {possibleResolution}");

                innerExceptionNumber++;
                e = e.InnerException;
            } while (e != null);

            logger.Error("------------- END Wox.Plugin.Program exception -------------");
        }

        /// <summary>
        /// Please follow exception format: |class name|calling method name|loading program path|user friendly message that explains the error
        /// => Example: |Win32|LnkProgram|c:\..\chrome.exe|Permission denied on directory, but Wox should continue
        /// </summary>
        [MethodImpl(MethodImplOptions.Synchronized)]
        internal static void LogException(string message, Exception e)
        {
            //Index 0 is always empty.
            var parts = message.Split('|');
            if (parts.Length < 4)
            {
                var logger = LogManager.GetLogger("");
                logger.Error(e, $"fail to log exception in program logger, parts length is too small: {parts.Length}, message: {message}");
            }

            var classname = parts[1];
            var callingMethodName = parts[2];
            var loadingProgramPath = parts[3];
            var interpretationMessage = parts[4];

            LogException(classname, callingMethodName, loadingProgramPath, interpretationMessage, e);
        }

        private static bool IsKnownWinProgramError(Exception e, string callingMethodName)
        {
            if (e.TargetSite?.Name == "GetDescription" && callingMethodName == "LnkProgram")
                return true;

            if (e is SecurityException || e is UnauthorizedAccessException || e is DirectoryNotFoundException)
                return true;

            return false;
        }

        private static bool IsKnownUWPProgramError(Exception e, string callingMethodName)
        {
            if (((e.HResult == -2147024774 || e.HResult == -2147009769) && callingMethodName == "ResourceFromPri")
                || (e.HResult == -2147024894 && (callingMethodName == "LogoPathFromUri" || callingMethodName == "ImageFromPath"))
                || (e.HResult == -2147024864 && callingMethodName == "InitializeAppInfo"))
                return true;

            if (callingMethodName == "XmlNamespaces")
                return true;

            return false;
        }
    }
}<|MERGE_RESOLUTION|>--- conflicted
+++ resolved
@@ -40,14 +40,9 @@
             LogManager.Configuration = configuration;
         }
 
-<<<<<<< HEAD
-=======
         /// <summary>
-        /// Please follow exception format, there are four parts to an error message that need to be specified:
-        /// |class name|calling method name|loading program path|user friendly message that explains the error
-        /// => Example: |Win32|LnkProgram|c:\..\chrome.exe|Permission denied on directory, but Wox should continue
+        /// Logs an exception
         /// </summary>
->>>>>>> 8edebb9f
         [MethodImpl(MethodImplOptions.Synchronized)]
         internal static void LogException(string classname, string callingMethodName, string loadingProgramPath,
             string interpretationMessage, Exception e)
